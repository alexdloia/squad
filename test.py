"""Test a model and generate submission CSV.

Usage:
    > python test.py --split SPLIT --load_path PATH --name NAME
    where
    > SPLIT is either "dev" or "test"
    > PATH is a path to a checkpoint (e.g., save/train/model-01/best.pth.tar)
    > NAME is a name to identify the test run

Author:
    Chris Chute (chute@stanford.edu)
"""

import csv
from multiprocessing.sharedctypes import Value
import torch
import torch.nn as nn
import torch.nn.functional as F
import torch.utils.data as data
import util

from args import get_test_args
from collections import OrderedDict
from json import dumps
from models import BiDAF, SCR, SAN
from os.path import join
from tensorboardX import SummaryWriter
from tqdm import tqdm
from ujson import load as json_load
from util import collate_fn, SQuAD


def main(args):
    # Set up logging
    args.save_dir = util.get_save_dir(args.save_dir, args.name, training=False)
    log = util.get_logger(args.save_dir, args.name)
    log.info(f'Args: {dumps(vars(args), indent=4, sort_keys=True)}')
    device, gpu_ids = util.get_available_devices()
    args.batch_size *= max(1, len(gpu_ids))

    # Get embeddings
    log.info('Loading embeddings...')
    word_vectors = util.torch_from_json(args.word_emb_file)

    # Get model
    log.info('Building model...')
    if args.model == "scr":
        model = SCR(word_vectors=word_vectors,
                    hidden_size=args.hidden_size,
                    num_candidates=util.NUM_CANDIDATES).to(device)
        cand_model = SAN(word_vectors=word_vectors,
                         hidden_size=args.cand_hidden_size, attn=args.attn,
                         T=args.cand_time_steps).to(device)
    else:
        model = SAN(word_vectors=word_vectors,
                    hidden_size=args.cand_hidden_size, attn=args.attn,
                    T=args.cand_time_steps).to(device)
    model = nn.DataParallel(model, gpu_ids)
    if args.load_model_path:
        log.info(f'Loading checkpoint from {args.load_model_path}...')
        model, step = util.load_model(model, args.load_model_path, gpu_ids)
    else:
        step = 0

    if args.load_cand_model_path:
        cand_model = nn.DataParallel(cand_model, gpu_ids)
        log.info(f'Loading candidate model checkpoint from {args.load_cand_model_path}...')
        cand_model, cand_step = util.load_model(cand_model, args.load_cand_model_path, gpu_ids)
    else:
        cand_step = 0
    model = model.to(device)
    model.eval()

    # Get data loader
    log.info('Building dataset...')
    record_file = vars(args)[f'{args.split}_record_file']
    data_aug_file = vars(args)[f'{args.split}_data_aug_file']
    dataset = SQuAD(record_file, data_aug_file, args.use_squad_v2)
    data_loader = data.DataLoader(dataset,
                                  batch_size=args.batch_size,
                                  shuffle=False,
                                  num_workers=args.num_workers,
                                  collate_fn=collate_fn)

    # Evaluate
    log.info(f'Evaluating on {args.split} split...')
    nll_meter = util.AverageMeter()
    pred_dict = {}  # Predictions for TensorBoard
    sub_dict = {}  # Predictions for submission
    eval_file = vars(args)[f'{args.split}_eval_file']
    with open(eval_file, 'r') as fh:
        gold_dict = json_load(fh)
    with torch.no_grad(), \
            tqdm(total=len(dataset)) as progress_bar:
        for cw_idxs, cc_idxs, qw_idxs, qc_idxs, y1, y2, pos_idxs, ner_idxs, bem_idxs, ids in data_loader:
            # Setup for forward
            cw_idxs = cw_idxs.to(device)
            qw_idxs = qw_idxs.to(device)
            pos_idxs = pos_idxs.to(device)
            ner_idxs = ner_idxs.to(device)
            bem_idxs = bem_idxs.to(device)
            batch_size = cw_idxs.size(0)
            _, p_len = cw_idxs.size()

            # Forward
            y1, y2 = y1.to(device), y2.to(device)
            if args.model == "scr":
<<<<<<< HEAD
                candidates, _, _ = util.generate_candidates(cand_model, cw_idxs, qw_idxs, pos_idxs, ner_idxs, bem_idxs,
=======
                candidates, candidate_scores, _ = util.generate_candidates(cand_model, cw_idxs, qw_idxs, pos_idxs, ner_idxs, bem_idxs,
>>>>>>> e7be344c
                                                         (y1, y2), util.NUM_CANDIDATES,
                                                         device, train=False)

                logprob_chunks = model(cw_idxs, qw_idxs, pos_idxs, ner_idxs, bem_idxs, candidates, candidate_scores)
                c_len = cw_idxs.size()[1]
                c_mask = torch.zeros_like(cw_idxs) != cw_idxs

                log_p1, log_p2 = util.convert_probs(logprob_chunks, candidates, c_len, c_mask, device)
            elif args.K_oracle != 0:
                candidates, _, _ = util.generate_candidates(model, cw_idxs, qw_idxs, pos_idxs, ner_idxs, bem_idxs,
                                                            (y1, y2), args.K_oracle, device, train=False)
                some_log_p1, some_log_p2 = model(cw_idxs, qw_idxs, pos_idxs, ner_idxs, bem_idxs)
                log_p1, log_p2 = torch.zeros(batch_size, p_len), torch.zeros(batch_size, p_len)
                log_p1 = log_p1.to(device)
                log_p2 = log_p2.to(device)
                for i in range(batch_size):
                    answer_chunk = torch.Tensor([y1[i], y2[i]])
                    found_y = torch.logical_and(candidates[i, :, 0] == answer_chunk[0],
                                                candidates[i, :, 1] == answer_chunk[1]).nonzero()
                    if len(found_y) > 0:
                        # in K-oracle, we are completely correct if one of our candidates is correct
                        log_p1[i, candidates[i, found_y, 0]] = 1
                        log_p1[i] = torch.log_softmax(log_p1[i], dim=0)
                        log_p2[i, candidates[i, found_y, 1]] = 1
                        log_p2[i] = torch.log_softmax(log_p2[i], dim=0)
                    else:
                        log_p1[i], log_p2[i] = some_log_p1[i], some_log_p2[
                            i]  # otherwise we are just our normal function
            else:
                log_p1, log_p2 = model(cw_idxs, qw_idxs, pos_idxs, ner_idxs, bem_idxs)
            y1, y2 = y1.to(device), y2.to(device)
            loss = F.nll_loss(log_p1, y1) + F.nll_loss(log_p2, y2)
            nll_meter.update(loss.item(), batch_size)

            # Get F1 and EM scores
            p1, p2 = log_p1.exp(), log_p2.exp()
            starts, ends = util.discretize(p1, p2, args.max_ans_len, args.use_squad_v2)

            # Log info
            progress_bar.update(batch_size)
            if args.split != 'test':
                # No labels for the test set, so NLL would be invalid
                progress_bar.set_postfix(NLL=nll_meter.avg)

            idx2pred, uuid2pred = util.convert_tokens(gold_dict,
                                                      ids.tolist(),
                                                      starts.tolist(),
                                                      ends.tolist(),
                                                      args.use_squad_v2)
            pred_dict.update(idx2pred)
            sub_dict.update(uuid2pred)

    # Log results (except for test set, since it does not come with labels)
    if args.split != 'test':
        results = util.eval_dicts(gold_dict, pred_dict, args.use_squad_v2)
        results_list = [('NLL', nll_meter.avg),
                        ('F1', results['F1']),
                        ('EM', results['EM'])]
        if args.use_squad_v2:
            results_list.append(('AvNA', results['AvNA']))
        results = OrderedDict(results_list)

        # Log to console
        results_str = ', '.join(f'{k}: {v:05.2f}' for k, v in results.items())
        log.info(f'{args.split.title()} {results_str}')

        # Log to TensorBoard
        tbx = SummaryWriter(args.save_dir)
        util.visualize(tbx,
                       pred_dict=pred_dict,
                       eval_path=eval_file,
                       step=0,
                       split=args.split,
                       num_visuals=args.num_visuals)

    # Write submission file
    sub_path = join(args.save_dir, args.split + '_' + args.sub_file)
    log.info(f'Writing submission file to {sub_path}...')
    with open(sub_path, 'w', newline='', encoding='utf-8') as csv_fh:
        csv_writer = csv.writer(csv_fh, delimiter=',')
        csv_writer.writerow(['Id', 'Predicted'])
        for uuid in sorted(sub_dict):
            csv_writer.writerow([uuid, sub_dict[uuid]])


if __name__ == '__main__':
    main(get_test_args())<|MERGE_RESOLUTION|>--- conflicted
+++ resolved
@@ -105,11 +105,7 @@
             # Forward
             y1, y2 = y1.to(device), y2.to(device)
             if args.model == "scr":
-<<<<<<< HEAD
-                candidates, _, _ = util.generate_candidates(cand_model, cw_idxs, qw_idxs, pos_idxs, ner_idxs, bem_idxs,
-=======
                 candidates, candidate_scores, _ = util.generate_candidates(cand_model, cw_idxs, qw_idxs, pos_idxs, ner_idxs, bem_idxs,
->>>>>>> e7be344c
                                                          (y1, y2), util.NUM_CANDIDATES,
                                                          device, train=False)
 
