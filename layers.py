--- conflicted
+++ resolved
@@ -220,12 +220,8 @@
         self.relu = nn.ReLU()
 
     def forward(self, H_p, H_q, p_mask, q_mask):
-<<<<<<< HEAD
+        _, p_len, _ = H_p.size()
         H_qhat = self.ffn_q(H_q)  # (batch_size, q_len, hidden_size)
-=======
-        _, p_len, _ = H_p.size()
-        H_qhat = self.ffn_q(H_q)  # (batch_size, q_len, hidden_size) 
->>>>>>> fe3bd68b
         H_phat = self.ffn_p(H_p)  # (batch_size, p_len, hidden_size)
 
         C = self.dropout(self.f_attn(H_qhat, H_phat, q_mask))  # (batch_size, q_len, p_len)
