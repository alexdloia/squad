"""Assortment of layers for use in models.py.

Author:
    Chris Chute (chute@stanford.edu)
"""

from multiprocessing.sharedctypes import Value
from random import randrange
from turtle import backward
import torch
import torch.nn as nn
import torch.nn.functional as F

from torch.nn.utils.rnn import pack_padded_sequence, pad_packed_sequence
from util import masked_softmax, tag_list, ent_list, \
    get_binary_exact_match_features, indices_to_pos_ner_one_hots, get_lens_from_mask
from torch.distributions.bernoulli import Bernoulli


class POSNERTagging(nn.Module):
    def __init__(self, pos_emb_size=9, ner_emb_size=8):
        super(POSNERTagging, self).__init__()
        self.pos_map = nn.Linear(len(tag_list), pos_emb_size)
        self.ner_map = nn.Linear(len(ent_list), ner_emb_size)

    def forward(self, idxs, mask):
        """

        Args:
            idxs: (batch_size, seq_len)
            mask: (batch_size, seq_len)

        Returns: POS embedding

        """
        pos_one_hots, ner_one_hots = indices_to_pos_ner_one_hots(idxs, mask)
        return self.pos_map(pos_one_hots.to(torch.float32)), self.ner_map(ner_one_hots.to(torch.float32))


class LexiconEncoder(nn.Module):
    def __init__(self, hidden_size, drop_prob, word_vectors):
        super(LexiconEncoder, self).__init__()
        self.hidden_size = hidden_size
        self.drop_prob = drop_prob
        self.embed = nn.Embedding.from_pretrained(word_vectors)
        self.w0 = nn.Linear(300, 280, bias=False)
        self.g_func = nn.Sequential(nn.Linear(300, 280, bias=False), nn.ReLU())

    def forward(self, x, pw_idxs, qw_idxs, p_mask, q_mask):
        # step 1: embed x (batch_size, p_len)
        embed = self.embed(x)  # (batch_size, p_len, embed_size)

        # step 2 & 3: get POS and NER tagging for x
        pos, ner = POSNERTagging()(x)  # (batch_size, p_len, 9), (batch_size, p_len, 8)

        # step 4: get binary exact match feature
        # this feature is 3 dimensions for 3 kinds of matching between the pw_idxs and the qw_idxs
        bem = get_binary_exact_match_features(pw_idxs, qw_idxs, p_mask, q_mask)  # (batch_size, p_len, 3)
        # remember that p_mask is a mask over what words are actually there!!

        # step 5: get question-enhanced word embedding. requires some math
        # Define f_align(p_i) = sum(gamma[i, j] * g(GLOVE(q_j)) for j in range(qi_len)
        # g(.) is a 280-dimensional single layer g(x) = ReLU(W_0 x)
        # gamma[i, j] = (g(GLOVE(p_i)) * g(GLOVE(q_j))).exp() / sum(np.exp(g(GLOVE(p_i)) * g(GLOVE(q_j))) for j in range(qi_len))
        # remember that the length of q is variable based on q_mask
        q_embed = self.embed(qw_idxs)  # (batch_size, q_len, embed_size)
        # gammas (batch_size, p_len, q_len)
        g_p = self.g_func(embed)  # (batch_size, p_len, 280)
        g_q = self.g_func(q_embed)  # (batch_size, q_len, 280)
        pregammas = torch.bmm(g_p, g_q.transpose(1, 2))  # (batch_size, p_len, q_len)
        gammas = F.softmax(pregammas, dim=-1)
        # align = f_align(p_i) for i in p_len for b in batch_size (batch_size, p_len, 280)
        align = torch.bmm(gammas, g_q)  # (batch_size, p_len, 280)

        R_p = torch.cat((embed, align, pos, ner, bem), dim=-1)

        return R_p


class ContextualEmbedding(nn.Module):
    def __init__(self, input_size, hidden_size, num_layers, drop_prob):
        super(ContextualEmbedding, self).__init__()
        self.input_size = input_size
        self.hidden_size = hidden_size
        self.num_layers = num_layers
        self.drop_prob = drop_prob

    def forward(self, x):
        # given x (batch_size, hidden_size, seq_len)

        # the paper used a pretrained BiLSTM, guess we need to replace this with something
        # for now, we can just train our own BiLSTM?
        # see BiDAF / SCR for an example

        # return r (batch_size, 2 * hidden_size, seq_len)
        pass


class SANFeedForward(nn.Module):
    def __init__(self, input_size, hidden_size, num_layers, drop_prob):
        super(SANFeedForward, self).__init__()
        self.input_size = input_size
        self.hidden_size = hidden_size
        self.num_layers = num_layers
        self.drop_prob = drop_prob
        self.W_1 = nn.Linear(hidden_size, input_size, bias=True)
        if num_layers == 2:
            self.W_2 = nn.Linear(hidden_size, hidden_size)
        self.relu = nn.ReLU()

    def forward(self, x):
        # x (B, a, b)
        # w_1 (d, a)
        x = torch.matmul(self.W_1, x)  # self.W_1(x)
        x = self.relu(x)
        if self.num_layers == 2:
            x = torch.matmul(self.W_2, x)  # self.W_2(x)
        return x


class MemoryGeneration(nn.Module):
    def __init__(self, hidden_size, num_layers, drop_prob):
        super(MemoryGeneration, self).__init__()
        self.hidden_size = hidden_size
        self.drop_prob = drop_prob
        self.num_layers = num_layers
        self.ffn_q = SANFeedForward(2 * hidden_size, hidden_size, 1, drop_prob)
        self.ffn_p = SANFeedForward(2 * hidden_size, hidden_size, 1, drop_prob)
        self.dropout = nn.Dropout(drop_prob)
        # I think this is the right LSTM, but not sure
        # self.lstm = nn.LSTM(8 * hidden_size, hidden_size, num_layers, batch_first=True, bidirectional=True, dropout=drop_prob if num_layers > 1 else 0.)

    def forward(self, H_p, H_q, p_mask, q_mask):
        # construct working memory summary of information from P and Q
        H_qhat = self.ffn_q(H_q)  # (batch_size, hidden_size, q_len) I think
        H_phat = self.ffn_p(H_p)  # (batch_size, hidden_size, q_len) I think

        # att = f_attention(H_qhat, H_phat) # attention from https://arxiv.org/pdf/1706.03762.pdf
        # I think that this is just softmax(Q @ K^T / sqrt(d_k)) @ V for query, key, value

        # C = self.dropout(att)

        # U_p = concat(H_p, H_q @ C) (batch_size, 4 * hidden_size, p_len)
        # U_phat = f_attention(U_p, U_p)
        # U_phat[diagonal] = 0 # zero out all the values on the diagonal. torch.diagonal might help
        # U_phat = U_p @ U_phat

        # U = concat(U_p, U_phat)

        # M = self.lstm(U)

        # return M


class AnswerModule(nn.Module):
    def __init__(self, hidden_size, drop_prob, T):
        super(AnswerModule, self).__init__()
        self.hidden_size = hidden_size
        self.drop_prob = drop_prob
        self.T = T
        self.W_4 = nn.Parameter(torch.zeros(2 * hidden_size))
        self.W_5 = nn.Parameter(
            torch.zeros(2 * hidden_size, 2 * hidden_size))  # might be 2 * hidden_size output for some of these...
        self.W_6 = nn.Parameter(torch.zeros(2 * hidden_size, 2 * hidden_size))
        self.W_7 = nn.Parameter(torch.zeros(4 * hidden_size, 2 * hidden_size))
        # idk the input sizes to this GRU
        self.gru = nn.GRU(2 * hidden_size, 2 * hidden_size, num_layers=1,
                          batch_first=True,
                          bidirectional=False,
                          dropout=0.)

    def forward(self, H_p, H_q, M):
        # answer module computes over T memory steps and outputs answer span
        batch_size, d_2, q_len = H_q.size()
        _, _, p_len = H_p.size()

        # might want to swap to be (batch_size, T, ...) for these arrays... idk
        s = torch.zeros(self.T, batch_size, 2 * self.hidden_size)
        p1 = torch.zeros(self.T, batch_size, p_len)
        p2 = torch.zeros(self.T, batch_size, p_len)

        # H_q (batch_size, 2 * hidden_size, q_len)
        # M (batch_size, 2 * hidden_size, p_len)
        # s[0] = sum(alpha[j] * H_q[:, :, j]) along axis 0 I think (don't sum between batches)
        # # sum parameters along the hidden size layer (our w_4 parameter)
        alpha = torch.softmax(torch.einsum('bhq,h->bq', (H_q, self.W_4)), dim=1)  # exp(w_4 H_q_j) for each j, batch
        # alpha has shape (batch_size, q_len)
        s[0] = torch.einsum('bq,bhq->bh', (alpha, H_q))  # sum_j \alpha_j (H_q)_j for each batch

        # at time step t = 1, 2, ... T_1:
        # x_t = sum(beta[j] * M[j])
        #

        # s[t] = self.gru(s[t-1], x[t]
        for t in range(1, self.T):
            # beta[j] = softmax(s[t-1] @ self.W_5 @ M)
            beta = torch.softmax(torch.einsum('bd,bdn->bn', (s[t], torch.matmul(self.W_5, M))),
                                 dim=1)  # softmax across the non-batch dimension (batch_size, p_len)

            x = torch.einsum('bn,bdn->bd',
                             (beta, M))  # sum beta_j M_j for all j, all batch (batch_size, 2 * hidden_size)
            s_tmp, _ = self.gru(torch.unsqueeze(s[t - 1], 1), torch.unsqueeze(x, 0))
            s[t] = torch.squeeze(s_tmp, dim=1)

        # Finally, we get our probability distributions

        if self.training:  # dropout during training
            chosen_t = torch.zeros(p_len)
            bernoulli = Bernoulli(torch.tensor([self.drop_prob] * p_len))
            while sum(chosen_t) == 0:  # while no time step are chosen, rechoose
                chosen_t = bernoulli.sample()
        else:
            chosen_t = torch.ones(p_len)

        final_p1 = torch.zeros((batch_size, p_len))
        final_p2 = torch.zeros((batch_size, p_len))
        for t in range(self.T):
            if not chosen_t[t]:
                continue

            p1[t] = torch.softmax(torch.einsum('bd,bdn->bn', (s[t], torch.matmul(self.W_6, M))), dim=1)
            s2 = torch.einsum('bn,bdn->bd', (p1[t], M))
<<<<<<< HEAD
            s2 = torch.cat((s[t], s2), dim=1) # (batch_size, 4 * hidden_size)
=======
            s2 = torch.cat((s[t], torch.einsum('bn,bdn->bd', (p1[t], M))), dim=1)  # (batch_size, 4 * hidden_size)
>>>>>>> 4d09185b
            p2[t] = torch.softmax(torch.einsum('bd,bdn->bn', (s2, torch.matmul(self.W_7, M))), dim=1)
            final_p1 += p1[t]
            final_p2 += p2[t]

        final_p1 /= sum(chosen_t)  # normalize our probabilities by how many distributions we summed
        final_p2 /= sum(chosen_t)

        return final_p1.log(), final_p2.log()  # return as log probabilities for their code scaffolding


class CustomEmbedding(nn.Module):
    """Embedding layer used by DCR

    Concatenates the embedding of the word with
    some meta-information about the word.
    POS, NER, IsInQuestion, IsLemmaInQuestion, IsCapitalized
    """

    def __init__(self, word_vectors, hidden_size, drop_prob=0.):
        super(CustomEmbedding, self).__init__()
        self.drop_prob = drop_prob
        self.embed = nn.Embedding.from_pretrained(word_vectors)
        self.proj = nn.Linear(word_vectors.size(1), hidden_size, bias=False)
        self.hwy = HighwayEncoder(2, hidden_size)

    def forward(self, x):
        """
            Embed the word as in Embedding,
            but also append some other information about the word to the vector.

            x is a (batch_size, seq_len, embed_size) Tensor
            note, len here could be the length of the paragraph of the question
        """
        emb = self.embed(x)  # (batch_size, seq_len, embed_size)
        emb = F.dropout(emb, self.drop_prob, self.training)
        emb = self.proj(emb)  # (batch_size, seq_len, hidden_size)
        emb = self.hwy(emb)  # (batch_size, seq_len, hidden_size)
        # TODO add meta-information, remove highway embedding?

        return emb


class RNN_GRUEncoder(nn.Module):
    """
        bidirectional RNN layer with gated recurrent units (GRU).
    """

    def __init__(self, input_size, hidden_size, num_layers, drop_prob=0.):
        super(RNN_GRUEncoder, self).__init__()
        self.drop_prob = drop_prob
        self.rnn = nn.GRU(input_size, hidden_size, num_layers,
                          batch_first=True,
                          bidirectional=True,
                          dropout=drop_prob if num_layers > 1 else 0.)

    def forward(self, x, lengths):
        """
            Let x_t be the t-th word vector.
            r_t = \sigma(W_r x_t + U_r h_{t-1}) # attention over hidden state
            u_t = \sigma(W_u x_t + U_u h_{t-1}) # how much to forget / weight of new hidden state
            h'_t = tanh(W x_t + U (r_t .* h_{t-1})) # next state, .* = element-wise multiplication
            h_t = (1 - u_t) h_{t-1} + u_t h'_t # next state is an interpolation of last one and h', weight is u_t

            h_t, r_t, u_t \in R^d (d = hidden state dimension)
            W_r, W_u, W \in R^(n x d) and U_r, U_u, U \in R^(d x d) are the model parameters

            After doing both directions of the RNN:
            h_t = [h_t (forward) ; h_t (backward)] # concatenate the forward and backward directions at this point
        """
        # Save original padded length for use by pad_packed_sequence
        orig_len = x.size(1)

        # Sort by length and pack sequence for RNN
        lengths, sort_idx = lengths.sort(0, descending=True)
        x = x[sort_idx]  # (batch_size, seq_len, input_size)
        x = pack_padded_sequence(x, lengths.cpu(), batch_first=True)

        # Apply RNN
        x, _ = self.rnn(x)  # (batch_size, seq_len, 2 * hidden_size)

        # Unpack and reverse sort
        x, _ = pad_packed_sequence(x, batch_first=True, total_length=orig_len)
        _, unsort_idx = sort_idx.sort(0)
        x = x[unsort_idx]  # (batch_size, seq_len, 2 * hidden_size)

        # Apply dropout (RNN applies dropout after all but the last layer)
        x = F.dropout(x, self.drop_prob, self.training)  # shape (batch_size, seq_len, 2 * hidden_size)

        return x


class DCRAttention(nn.Module):
    """Attention originally used by DCR.
    """

    def __init__(self, hidden_size, num_layers=1, drop_prob=0.):
        super(DCRAttention, self).__init__()
        self.drop_prob = drop_prob
        self.rnn = nn.GRU(4 * hidden_size, hidden_size, num_layers,
                          batch_first=True,
                          bidirectional=True,
                          dropout=drop_prob if num_layers > 1 else 0.)

    def forward(self, hp, hq, c_mask, q_mask):
        """
            Attention on each p_j (jth word of the context p_i)
            \alpha_jk = hp_j * hq_k
            \beta_j = sum over k in Q of \alpha_jk hq_k
            v_j = [hp_j ; \beta_j]

            v_j \in R^4d

            We then apply a second RNN_GRUEncoder to the v_js
            to get \gamma_j (each should be each to [\gamma_j (forward) ; \gamma_j (backward)])
            for each word.

        """
        batch_size, p_len, _ = hp.size()
        _, q_len, _ = hq.size()

        alpha = torch.bmm(hp, torch.transpose(hq, 1,
                                              2))  # (batch_size x p_len x 2d) x (batch_size x 2d x q_len) = (batch_size x p_len x q_len)

        beta = torch.bmm(alpha,
                         hq)  # batch_size x p_len x q_len) times (batch_size x q_len x 2d) = (batch_size x p_len x 2d)

        V = torch.cat((hp, beta),
                      dim=2)  # (batch_size x p_len x 2d) concat (batch_size x p_len x 2d) = (batch_size, p_len, 4d)

        gammas, _ = self.rnn(V)  # output from rnn is (batch_size x p_len x 2d)

        return gammas


class CandidateLayer(nn.Module):
    """ new, custom layer that chooses a selection of potential chunk candidates
    """

    def __init__(self, num_candidates):
        super(CandidateLayer, self).__init__()
        self.num_candidates = num_candidates

    def forward(self, c, q, c_mask, q_mask, num_candidates):
        """
            Still need to figure out what this layer looks like.
        """

        # return candidates ( a list of tuples of indices i.e. [(3, 5), (3, 6), (4, 6), (11, 16)])
        # each m, n pair should have m < n and signify the range m to n inclusive.
        # might want to format this as a (num_candidates x 2) tensor
        batch_size = c.size()[0]
        r = torch.ones(batch_size, num_candidates, 2, dtype=torch.long)
        r[:, :, 0] = 0
        r[:, :, 1] = 1
        return r  # make sure return value is a Long Tensor!
        # TODO


class ChunkRepresentationLayer(nn.Module):
    """ Create a chunk representation for each candidate chunk
    """

    def __init__(self):
        super(ChunkRepresentationLayer, self).__init__()

    def forward(self, gammas: torch.Tensor, candidates: torch.Tensor, p_enc, q_enc, p_mask, q_mask):
        """
            For each candidate chunk c(m, n):
            we construct \gamma(m, n) = [\gamma_m (forward) ; \gamma_n (backward)]

            gammas (batch_size x p_len x 2d) tensor
            candidates (batch_size x num_candidates x 2) tensor

            candidates is an index into gammas for us to use.

            return chunk_repr, a (batch_size x num_candidates x 2d) tensor)

        """
        batch_size, p_len, t = gammas.size()
        _, num_candidates, _ = candidates.size()
        d = t // 2
        forward_gammas = gammas[:, :, :d]
        backward_gammas = gammas[:, :, d:]
        first_word_idx = candidates[:, :, 0].unsqueeze(-1)  # batch_size x num_candidates x 1
        last_word_idx = candidates[:, :, 1].unsqueeze(-1)  # batch_size x num_candidates x 1

        first_forward_gammas = torch.gather(forward_gammas, 1,
                                            first_word_idx.expand(-1, -1,
                                                                  d))  # batch_size x num_candidates x d
        last_backward_gammas = torch.gather(backward_gammas, 1,
                                            last_word_idx.expand(-1, -1,
                                                                 d))  # batch_size x num_candidates x d
        chunk_repr = torch.cat((first_forward_gammas, last_backward_gammas), dim=-1)  # batch_size x num_candidates x 2d

        return chunk_repr  # (batch_size x num_candidates x 2d) tensor


class RankerLayer(nn.Module):
    """ Rank the candidate chunks with softmax
    """

    def __init__(self):
        super(RankerLayer, self).__init__()

    def forward(self, chunk_repr: torch.Tensor, candidates: torch.Tensor, hq: torch.Tensor, q_mask: torch.Tensor,
                c_mask: torch.Tensor):
        """
            chunk_repr (batch_size x num_candidates x 2d) tensor
            candidates (batch_size x num_candidates x 2) tensor
            hq (batch_size, q_len, 2d) tensor
            q_mask : mask on q, (batch_size x q_len) mask - I think?

            Let b = |Q|
            P[c(m , n)] = softmax(\gamma(m, n) * [hq_b (forward) ; hq_1 (backward)])

            When training, we try to minimize:

            L = - \sum (training examples) log (A | P, Q)
            Where A is the correct answer chunk.

            ONLY train on examples where the correct answer is a candidate chunk!!
        """
        # batch_size, c_len = c_mask.size()
        # p1 = torch.ones(batch_size, c_len)
        # p2 = torch.ones(batch_size, c_len)
        # F.normalize(p1)
        # F.normalize(p2)
        #
        # return torch.log(p1), torch.log(p2)

        batch_size, q_len, t = hq.size()
        d = t // 2
        q_last_indices = get_lens_from_mask(q_mask) - 1  # (batch_size,)
        last_forwards_hq = hq[torch.arange(batch_size), q_last_indices, :d]  # batch_size x d
        first_backwards_hq = hq[:, 0, d:].squeeze(1)
        H = torch.cat((last_forwards_hq, first_backwards_hq), dim=-1).unsqueeze(-1)  # batch_size x 2d x 1
        cos_sim = torch.bmm(chunk_repr,
                            H)  # (batch_size x num_candidates x 2d) x (batch_size x 2d x 1) = (batch_size x num_candidates x 1)
        cos_sim = cos_sim.squeeze(-1)
        sm = F.log_softmax(cos_sim, dim=-1)
        return sm


class Embedding(nn.Module):
    """Embedding layer used by BiDAF, without the character-level component.

    Word-level embeddings are further refined using a 2-layer Highway Encoder
    (see `HighwayEncoder` class for details).

    Args:
        word_vectors (torch.Tensor): Pre-trained word vectors.
        hidden_size (int): Size of hidden activations.
        drop_prob (float): Probability of zero-ing out activations
    """

    def __init__(self, word_vectors, hidden_size, drop_prob):
        super(Embedding, self).__init__()
        self.drop_prob = drop_prob
        self.embed = nn.Embedding.from_pretrained(word_vectors)
        self.proj = nn.Linear(word_vectors.size(1), hidden_size, bias=False)
        self.hwy = HighwayEncoder(2, hidden_size)

    def forward(self, x):
        emb = self.embed(x)  # (batch_size, seq_len, embed_size)
        emb = F.dropout(emb, self.drop_prob, self.training)
        emb = self.proj(emb)  # (batch_size, seq_len, hidden_size)
        emb = self.hwy(emb)  # (batch_size, seq_len, hidden_size)

        return emb


class HighwayEncoder(nn.Module):
    """Encode an input sequence using a highway network.

    Based on the paper:
    "Highway Networks"
    by Rupesh Kumar Srivastava, Klaus Greff, Jürgen Schmidhuber
    (https://arxiv.org/abs/1505.00387).

    Args:
        num_layers (int): Number of layers in the highway encoder.
        hidden_size (int): Size of hidden activations.
    """

    def __init__(self, num_layers, hidden_size):
        super(HighwayEncoder, self).__init__()
        self.transforms = nn.ModuleList([nn.Linear(hidden_size, hidden_size)
                                         for _ in range(num_layers)])
        self.gates = nn.ModuleList([nn.Linear(hidden_size, hidden_size)
                                    for _ in range(num_layers)])

    def forward(self, x):
        for gate, transform in zip(self.gates, self.transforms):
            # Shapes of g, t, and x are all (batch_size, seq_len, hidden_size)
            g = torch.sigmoid(gate(x))
            t = F.relu(transform(x))
            x = g * t + (1 - g) * x

        return x


class RNNEncoder(nn.Module):
    """General-purpose layer for encoding a sequence using a bidirectional RNN.

    Encoded output is the RNN's hidden state at each position, which
    has shape `(batch_size, seq_len, hidden_size * 2)`.

    Args:
        input_size (int): Size of a single timestep in the input.
        hidden_size (int): Size of the RNN hidden state.
        num_layers (int): Number of layers of RNN cells to use.
        drop_prob (float): Probability of zero-ing out activations.
    """

    def __init__(self,
                 input_size,
                 hidden_size,
                 num_layers,
                 drop_prob=0.):
        super(RNNEncoder, self).__init__()
        self.drop_prob = drop_prob
        self.rnn = nn.LSTM(input_size, hidden_size, num_layers,
                           batch_first=True,
                           bidirectional=True,
                           dropout=drop_prob if num_layers > 1 else 0.)

    def forward(self, x, lengths):
        # Save original padded length for use by pad_packed_sequence
        orig_len = x.size(1)

        # Sort by length and pack sequence for RNN
        lengths, sort_idx = lengths.sort(0, descending=True)
        x = x[sort_idx]  # (batch_size, seq_len, input_size)
        x = pack_padded_sequence(x, lengths.cpu(), batch_first=True)

        # Apply RNN
        x, _ = self.rnn(x)  # (batch_size, seq_len, 2 * hidden_size)

        # Unpack and reverse sort
        x, _ = pad_packed_sequence(x, batch_first=True, total_length=orig_len)
        _, unsort_idx = sort_idx.sort(0)
        x = x[unsort_idx]  # (batch_size, seq_len, 2 * hidden_size)

        # Apply dropout (RNN applies dropout after all but the last layer)
        x = F.dropout(x, self.drop_prob, self.training)

        return x


class BiDAFAttention(nn.Module):
    """Bidirectional attention originally used by BiDAF.

    Bidirectional attention computes attention in two directions:
    The context attends to the query and the query attends to the context.
    The output of this layer is the concatenation of [context, c2q_attention,
    context * c2q_attention, context * q2c_attention]. This concatenation allows
    the attention vector at each timestep, along with the embeddings from
    previous layers, to flow through the attention layer to the modeling layer.
    The output has shape (batch_size, context_len, 8 * hidden_size).

    Args:
        hidden_size (int): Size of hidden activations.
        drop_prob (float): Probability of zero-ing out activations.
    """

    def __init__(self, hidden_size, drop_prob=0.1):
        super(BiDAFAttention, self).__init__()
        self.drop_prob = drop_prob
        self.c_weight = nn.Parameter(torch.zeros(hidden_size, 1))
        self.q_weight = nn.Parameter(torch.zeros(hidden_size, 1))
        self.cq_weight = nn.Parameter(torch.zeros(1, 1, hidden_size))
        for weight in (self.c_weight, self.q_weight, self.cq_weight):
            nn.init.xavier_uniform_(weight)
        self.bias = nn.Parameter(torch.zeros(1))

    def forward(self, c, q, c_mask, q_mask):
        batch_size, c_len, _ = c.size()
        q_len = q.size(1)
        s = self.get_similarity_matrix(c, q)  # (batch_size, c_len, q_len)
        c_mask = c_mask.view(batch_size, c_len, 1)  # (batch_size, c_len, 1)
        q_mask = q_mask.view(batch_size, 1, q_len)  # (batch_size, 1, q_len)
        s1 = masked_softmax(s, q_mask, dim=2)  # (batch_size, c_len, q_len)
        s2 = masked_softmax(s, c_mask, dim=1)  # (batch_size, c_len, q_len)

        # (bs, c_len, q_len) x (bs, q_len, hid_size) => (bs, c_len, hid_size)
        a = torch.bmm(s1, q)
        # (bs, c_len, c_len) x (bs, c_len, hid_size) => (bs, c_len, hid_size)
        b = torch.bmm(torch.bmm(s1, s2.transpose(1, 2)), c)

        x = torch.cat([c, a, c * a, c * b], dim=2)  # (bs, c_len, 4 * hid_size)

        return x

    def get_similarity_matrix(self, c, q):
        """Get the "similarity matrix" between context and query (using the
        terminology of the BiDAF paper).

        A naive implementation as described in BiDAF would concatenate the
        three vectors then project the result with a single weight matrix. This
        method is a more memory-efficient implementation of the same operation.

        See Also:
            Equation 1 in https://arxiv.org/abs/1611.01603
        """
        c_len, q_len = c.size(1), q.size(1)
        c = F.dropout(c, self.drop_prob, self.training)  # (bs, c_len, hid_size)
        q = F.dropout(q, self.drop_prob, self.training)  # (bs, q_len, hid_size)

        # Shapes: (batch_size, c_len, q_len)
        s0 = torch.matmul(c, self.c_weight).expand([-1, -1, q_len])
        s1 = torch.matmul(q, self.q_weight).transpose(1, 2) \
            .expand([-1, c_len, -1])
        s2 = torch.matmul(c * self.cq_weight, q.transpose(1, 2))
        s = s0 + s1 + s2 + self.bias

        return s


class BiDAFOutput(nn.Module):
    """Output layer used by BiDAF for question answering.

    Computes a linear transformation of the attention and modeling
    outputs, then takes the softmax of the result to get the start pointer.
    A bidirectional LSTM is then applied the modeling output to produce `mod_2`.
    A second linear+softmax of the attention output and `mod_2` is used
    to get the end pointer.

    Args:
        hidden_size (int): Hidden size used in the BiDAF model.
        drop_prob (float): Probability of zero-ing out activations.
    """

    def __init__(self, hidden_size, drop_prob):
        super(BiDAFOutput, self).__init__()
        self.att_linear_1 = nn.Linear(8 * hidden_size, 1)
        self.mod_linear_1 = nn.Linear(2 * hidden_size, 1)

        self.rnn = RNNEncoder(input_size=2 * hidden_size,
                              hidden_size=hidden_size,
                              num_layers=1,
                              drop_prob=drop_prob)

        self.att_linear_2 = nn.Linear(8 * hidden_size, 1)
        self.mod_linear_2 = nn.Linear(2 * hidden_size, 1)

    def forward(self, att, mod, mask):
        # Shapes: (batch_size, seq_len, 1)
        logits_1 = self.att_linear_1(att) + self.mod_linear_1(mod)
        mod_2 = self.rnn(mod, mask.sum(-1))
        logits_2 = self.att_linear_2(att) + self.mod_linear_2(mod_2)

        # Shapes: (batch_size, seq_len)
        log_p1 = masked_softmax(logits_1.squeeze(), mask, log_softmax=True)
        log_p2 = masked_softmax(logits_2.squeeze(), mask, log_softmax=True)

        return log_p1, log_p2


if __name__ == "__main__":
    test = "AnswerModule"
    batch_size, num_candidates, d, p_len, q_len, T, drop_prob = 5, 4, 3, 10, 15, 5, 0.4
    if test == "RankerLayer":
        """
                    Ranker Layer:
                    chunk_repr (batch_size x num_candidates x 2d) tensor
                    candidates (batch_size x num_candidates x 2) tensor
                    hq (batch_size, q_len, 2d) tensor
                    q_mask : mask on q, (batch_size x q_len) mask - I think?

                    Let b = |Q|
                    P[c(m , n)] = softmax(\gamma(m, n) * [hq_b (forward) ; hq_1 (backward)])

                    When training, we try to minimize:

                    L = - \sum (training examples) log (A | P, Q)
                    Where A is the correct answer chunk.

                    ONLY train on examples where the correct answer is a candidate chunk!!
                """
        rank = RankerLayer()
        chunk_repr = torch.randn(batch_size, num_candidates, 2 * d)
        candidates = torch.randn(batch_size, num_candidates, 2)
        hq = torch.randn(batch_size, q_len, 2 * d)
        q_mask = torch.ones(batch_size, q_len)
        q_mask[:, 5:] = 0
        q_mask = torch.zeros_like(q_mask) != q_mask
        print(rank(chunk_repr, candidates, hq, q_mask, None))
    elif test == "ChunkRepresentationLayer":
        """
                    For each candidate chunk c(m, n):
                    we construct \gamma(m, n) = [\gamma_m (forward) ; \gamma_n (backward)]

                    gammas (batch_size x p_len x 2d) tensor
                    candidates (batch_size x num_candidates x 2) tensor

                    candidates is an index into gammas for us to use.

                    return chunk_repr, a (batch_size x num_candidates x 2d) tensor)

                """
        crepr = ChunkRepresentationLayer()
        gammas = torch.randn(batch_size, p_len, 2 * d)
        candidates = torch.randint(p_len, size=(batch_size, num_candidates, 2))
        print(crepr(gammas, candidates, None, None, None, None))
    elif test == "DCRAttention":
        datt = DCRAttention(d)
        hp = torch.randn(batch_size, p_len, 2 * d)
        hq = torch.randn(batch_size, q_len, 2 * d)
        print(datt(hp, hq, None, None))
    elif test == "AnswerModule":
        d = 128
        answer = AnswerModule(d, drop_prob, T)
        H_p = torch.randn(batch_size, 2 * d, p_len)
        H_q = torch.randn(batch_size, 2 * d, p_len)
        M = torch.rand(batch_size, 2 * d, p_len)

        log_p1, log_p2 = answer(H_p, H_q, M)
        print(log_p1, log_p2)<|MERGE_RESOLUTION|>--- conflicted
+++ resolved
@@ -220,11 +220,7 @@
 
             p1[t] = torch.softmax(torch.einsum('bd,bdn->bn', (s[t], torch.matmul(self.W_6, M))), dim=1)
             s2 = torch.einsum('bn,bdn->bd', (p1[t], M))
-<<<<<<< HEAD
             s2 = torch.cat((s[t], s2), dim=1) # (batch_size, 4 * hidden_size)
-=======
-            s2 = torch.cat((s[t], torch.einsum('bn,bdn->bd', (p1[t], M))), dim=1)  # (batch_size, 4 * hidden_size)
->>>>>>> 4d09185b
             p2[t] = torch.softmax(torch.einsum('bd,bdn->bn', (s2, torch.matmul(self.W_7, M))), dim=1)
             final_p1 += p1[t]
             final_p2 += p2[t]
