"""Assortment of layers for use in models.py.

Author:
    Chris Chute (chute@stanford.edu)
"""

from multiprocessing.sharedctypes import Value
from random import randrange
from turtle import backward
import torch
import torch.nn as nn
import torch.nn.functional as F

from torch.nn.utils.rnn import pack_padded_sequence, pad_packed_sequence

import layers
from util import masked_softmax, tag_list, ent_list, \
    get_binary_exact_match_features, indices_to_pos_ner_one_hots, get_lens_from_mask
from torch.distributions.bernoulli import Bernoulli


class POSNERTagging(nn.Module):
    def __init__(self, pos_emb_size=9, ner_emb_size=8):
        super(POSNERTagging, self).__init__()
        self.pos_map = nn.Linear(len(tag_list), pos_emb_size)
        self.ner_map = nn.Linear(len(ent_list), ner_emb_size)

    def forward(self, idxs, mask):
        """

        Args:
            idxs: (batch_size, seq_len)
            mask: (batch_size, seq_len)

        Returns: POS embedding

        """
        pos_one_hots, ner_one_hots = indices_to_pos_ner_one_hots(idxs, mask)
        return self.pos_map(pos_one_hots.to(torch.float32)), self.ner_map(ner_one_hots.to(torch.float32))


class LexiconEncoder(nn.Module):
    def __init__(self, hidden_size, drop_prob, word_vectors):
        super(LexiconEncoder, self).__init__()
        self.hidden_size = hidden_size
        self.drop_prob = drop_prob
        self.embed = nn.Embedding.from_pretrained(word_vectors)
        self.posnertagging = POSNERTagging()
        self.w0 = nn.Linear(300, 280, bias=False)
        self.g_func = nn.Sequential(nn.Linear(300, 280, bias=False), nn.ReLU())

    def forward(self, pw_idxs, qw_idxs, p_mask, q_mask):
        # step 1: embed x (batch_size, p_len)
        embed = self.embed(pw_idxs)  # (batch_size, p_len, embed_size)

        # step 2 & 3: get POS and NER tagging for x
        pos, ner = self.posnertagging(pw_idxs, p_mask)  # (batch_size, p_len, 9), (batch_size, p_len, 8)

        # step 4: get binary exact match feature
        # this feature is 3 dimensions for 3 kinds of matching between the pw_idxs and the qw_idxs
        bem = get_binary_exact_match_features(pw_idxs, qw_idxs, p_mask, q_mask)  # (batch_size, p_len, 3)
        # remember that p_mask is a mask over what words are actually there!!

        # step 5: get question-enhanced word embedding. requires some math
        # Define f_align(p_i) = sum(gamma[i, j] * g(GLOVE(q_j)) for j in range(qi_len)
        # g(.) is a 280-dimensional single layer g(x) = ReLU(W_0 x)
        # gamma[i, j] = (g(GLOVE(p_i)) * g(GLOVE(q_j))).exp() / sum(np.exp(g(GLOVE(p_i)) * g(GLOVE(q_j))) for j in range(qi_len))
        # remember that the length of q is variable based on q_mask
        R_q = self.embed(qw_idxs)  # (batch_size, q_len, embed_size)
        # gammas (batch_size, p_len, q_len)
        g_p = self.g_func(embed)  # (batch_size, p_len, 280)
        g_q = self.g_func(R_q)  # (batch_size, q_len, 280)
        pregammas = torch.bmm(g_p, g_q.transpose(1, 2))  # (batch_size, p_len, q_len)
        gammas = F.softmax(pregammas, dim=-1)
        # align = f_align(p_i) for i in p_len for b in batch_size (batch_size, p_len, 280)
        align = torch.bmm(gammas, g_q)  # (batch_size, p_len, 280)

        R_p = torch.cat((embed, align, pos, ner, bem), dim=-1) # (batch_size, p_len, embed_size + 300)

        return R_p, R_q


class ContextualEmbedding(nn.Module):
    def __init__(self, input_size, hidden_size, num_layers, drop_prob):
        super(ContextualEmbedding, self).__init__()
        self.input_size = input_size
        self.hidden_size = hidden_size
        self.num_layers = num_layers
        self.drop_prob = drop_prob
        self.enc = RNNEncoder(
            input_size=input_size,
            hidden_size=hidden_size,
            num_layers=num_layers,
            drop_prob=drop_prob
        )

    def forward(self, x, lengths):
        # given x (batch_size, hidden_size, seq_len)

        # the paper used a pretrained BiLSTM, guess we need to replace this with something
        # for now, we can just train our own BiLSTM?
        # see BiDAF / SCR for an example

        return self.enc(x, lengths)


class SANFeedForward(nn.Module):
    def __init__(self, input_size, hidden_size, num_layers, drop_prob):
        super(SANFeedForward, self).__init__()
        self.input_size = input_size
        self.hidden_size = hidden_size
        self.num_layers = num_layers
        self.drop_prob = drop_prob
        self.l1 = nn.Linear(in_features=input_size, out_features=hidden_size, bias=True)

        if num_layers == 2:
            self.l2 = nn.Linear(in_features=hidden_size, out_features=hidden_size, bias=True)
            for weight in (self.l1, self.l2):
                nn.init.xavier_uniform_(weight)
        else:
            nn.init.xavier_uniform_(self.l1.weight)

        self.relu = nn.ReLU()

    def forward(self, x):
        # x (B, a, b)
        # w_1 (d, a)
        x = self.relu(self.l1(x))
        if self.num_layers == 2:
            x = self.relu(self.l2(x))
        return x
        # x = self.W_1(x)
        # x = self.relu(x)
        # if self.num_layers == 2:
        #     x = self.W_2(x)
        # return x


class DotProductAttention(nn.Module):
    """
    Dot Product Attention modeled off of
    -https://www.tandfonline.com/doi/full/10.1080/00051144.2020.1809221
    """

    def __init__(self, hidden_size, drop_prob):
        super(DotProductAttention, self).__init__()
<<<<<<< HEAD
        self.Qkey = nn.Linear(in_features=hidden_size, out_features=hidden_size, bias=True)
        self.P= nn.Linear(in_features=hidden_size, out_features=hidden_size, bias=True)
=======
        self.Qkey_weight = nn.Parameter(torch.zeros(hidden_size, hidden_size))
        self.Qvalue_weight = nn.Parameter(torch.zeros(hidden_size, hidden_size))
        self.P_weight = nn.Parameter(torch.zeros(hidden_size, hidden_size))
>>>>>>> d3552b7a
        self.attn_drop = nn.Dropout(drop_prob)

        nn.init.xavier_uniform_(self.Qkey.weight)
        nn.init.xavier_uniform_(self.P.weight)

        self.relu = nn.ReLU()

    def forward(self, H_qhat, H_phat):

        P = self.relu(self.P(H_phat)) # shape (batch_size, p_len, hidden_size)
        # print(P.shape)
        Qkey = self.relu(self.Qkey(H_qhat)) # shape (batch_size, q_len, hidden_size)
        # print(P.shape)
        # print(Qkey.shape)
<<<<<<< HEAD
        C = torch.nn.functional.softmax(torch.matmul(Qkey, torch.transpose(P, 1, 2)), dim=1) # shape (batch_size, q_len, p_len)
=======
        Qkey = torch.transpose(Qkey, 1, 2)
        print(Qkey.shape)
        C = torch.nn.functional.softmax(torch.matmul(Qkey, P), dim=-1)
>>>>>>> d3552b7a
        return C


class MemoryGeneration(nn.Module):
    def __init__(self, hidden_size, num_layers, drop_prob):
        super(MemoryGeneration, self).__init__()
        self.hidden_size = hidden_size
        self.drop_prob = drop_prob
        self.num_layers = num_layers
        self.ffn_q = SANFeedForward(2 * hidden_size, hidden_size, 1, drop_prob)
        self.ffn_p = SANFeedForward(2 * hidden_size, hidden_size, 1, drop_prob)
        self.dropout = nn.Dropout(drop_prob)
        self.f_attn = DotProductAttention(hidden_size, drop_prob)
        # I think this is the right LSTM, but not sure
<<<<<<< HEAD
        self.lstm = nn.LSTM(8 * hidden_size, hidden_size, num_layers, batch_first=True, bidirectional=True, dropout=drop_prob if num_layers > 1 else 0.)

        self.Up1 = nn.Linear(in_features=4*hidden_size, out_features=4*hidden_size,bias=True)
        self.Up2 = nn.Linear(in_features=4*hidden_size, out_features=4*hidden_size,bias=True)
        nn.init.xavier_uniform_(self.Up1.weight)
        nn.init.xavier_uniform_(self.Up2.weight)
=======
        self.lstm = nn.LSTM(8 * hidden_size, hidden_size, num_layers, batch_first=True, bidirectional=True,
                            dropout=drop_prob if num_layers > 1 else 0.)

        self.Up_weight1 = nn.Parameter(torch.zeros(4 * hidden_size, 4 * hidden_size))
        self.Up_bias = nn.Parameter(torch.zeros(1))

        self.Up_weight2 = nn.Parameter(torch.zeros(4 * hidden_size, 4 * hidden_size))
        for weight in (self.Up_weight1, self.Up_weight2):
            nn.init.xavier_uniform_(weight)
        self.Up_bias1 = nn.Parameter(torch.zeros(1))
        self.Up_bias2 = nn.Parameter(torch.zeros(1))
>>>>>>> d3552b7a
        self.relu = nn.ReLU()

    def forward(self, H_p, H_q, p_mask, q_mask):
        # construct working memory summary of information from P and Q
        H_qhat = self.ffn_q(H_q)  # (batch_size, q_len, hidden_size) I think
        H_phat = self.ffn_p(H_p)  # (batch_size, p_len, hidden_size) I think

        # print(H_qhat.shape)
        # print(H_phat.shape)
        # assert ValueError("Done with SANFeedForward")
        # print(H_qhat.shape, H_phat.shape)
<<<<<<< HEAD
        C = self.dropout(self.f_attn(H_qhat, H_phat)) # (batch_size, q_len, p_len)

        # attention from https://arxiv.org/pdf/1706.03762.pdf
=======
        C = self.dropout(self.f_attn(H_qhat, H_phat))  # attention from https://arxiv.org/pdf/1706.03762.pdf
>>>>>>> d3552b7a
        # I think that this is just softmax(Q @ K^T / sqrt(d_k)) @ V for query, key, value
        # print("C shape", C.shape)

<<<<<<< HEAD
        q = torch.matmul(torch.transpose(C, 1,2), H_q) # (batch_size, p_len, 2*hidden_size)
        # print("Q shape", q.shape)
        # print(H_p.shape)

        U_p = torch.cat((H_p, q), dim=-1) # (batch_size, p_len, 4*hidden_size)
=======
        q = torch.matmul(H_q, C)
        print(q.shape)
        print(H_p.shape)

        U_p = torch.cat((H_p, q), dim=1)  # (batch_size, 4 * hidden_size, p_len)
>>>>>>> d3552b7a

        # print("U_p", U_p.shape)
        U_p1 = self.Up1(U_p)  # (batch_size, p_len, 4*hidden_size)
        U_p2 = self.Up2(U_p) # (batch_size, p_len, 4*hidden_size)

        # print(U_p1.shape)
        # print(U_p2.shape)
        dp =  U_p1 @ torch.transpose(U_p2, 1, 2) # (batch_size, p_len, p_len)

        # print(dp.shape)
        U_phat = torch.nn.functional.softmax(dp, dim=1) # (batch_size, p_len, p_len)
        # U_phat = U_phat.fill_diagonal_(0)
        # print(U_phat.shape)
        mask = torch.eye(U_phat.shape[1]).repeat(U_phat.shape[0], 1, 1).bool() 
        U_phat[mask] = 0
<<<<<<< HEAD
=======
        U_phat = U_p @ self.dropout(U_phat)  # apply diag (batch_size, 4*hidden_size, p_len)
>>>>>>> d3552b7a

        U_phat = torch.matmul(self.dropout(U_phat), U_p)  #apply diag (batch_size, p_len, hidden_size)

        U = torch.cat((U_p, U_phat), dim=-1) # (batch_size, p_len, 8*hidden_size)
        M = self.lstm(U)

        return M
        # U_phat[diagonal] = 0 # zero out all the values on the diagonal. torch.diagonal might help
        # U_phat = U_p @ U_phat

        # U = concat(U_p, U_phat) # (batch_size, 8*hidden_size, p_len)

        # M = self.lstm(U)

        # return M


class AnswerModule(nn.Module):
    def __init__(self, hidden_size, drop_prob, T):
        super(AnswerModule, self).__init__()
        self.hidden_size = hidden_size
        self.drop_prob = drop_prob
        self.T = T
        self.W_4 = nn.Parameter(torch.zeros(2 * hidden_size))
        self.W_5 = nn.Parameter(
            torch.zeros(2 * hidden_size, 2 * hidden_size))  # might be 2 * hidden_size output for some of these...
        self.W_6 = nn.Parameter(torch.zeros(2 * hidden_size, 2 * hidden_size))
        self.W_7 = nn.Parameter(torch.zeros(4 * hidden_size, 2 * hidden_size))
        # idk the input sizes to this GRU
        self.gru = nn.GRU(2 * hidden_size, 2 * hidden_size, num_layers=1,
                          batch_first=True,
                          bidirectional=False,
                          dropout=0.)

    def forward(self, H_p, H_q, M):
        # answer module computes over T memory steps and outputs answer span
        batch_size, q_len, d_2 = H_q.size()
        _, p_len, _ = H_p.size()

        # might want to swap to be (batch_size, T, ...) for these arrays... idk
        s = torch.zeros(self.T, batch_size, 2 * self.hidden_size)
        p1 = torch.zeros(self.T, batch_size, p_len)
        p2 = torch.zeros(self.T, batch_size, p_len)

        # H_q (batch_size, q_len, 2 * hidden_size)
        # M (batch_size, p_len, 2 * hidden_size)
        # s[0] = sum(alpha[j] * H_q[:, :, j]) along axis 0 I think (don't sum between batches)
        # # sum parameters along the hidden size layer (our w_4 parameter)
        alpha = torch.softmax(torch.einsum('bqh,h->bq', (H_q, self.W_4)), dim=1)  # exp(w_4 H_q_j) for each j, batch
        # alpha has shape (batch_size, q_len)
        s[0] = torch.einsum('bq,bqh->bh', (alpha, H_q))  # sum_j \alpha_j (H_q)_j for each batch

        # at time step t = 1, 2, ... T_1:
        # x_t = sum(beta[j] * M[j])
        #

        # s[t] = self.gru(s[t-1], x[t]
        for t in range(1, self.T):
            # beta[j] = softmax(s[t-1] @ self.W_5 @ M)
            beta = torch.softmax(torch.einsum('bd,bdn->bn', (s[t], torch.matmul(self.W_5, M))),
                                 dim=1)  # softmax across the non-batch dimension (batch_size, p_len)

            x = torch.einsum('bn,bdn->bd',
                             (beta, M))  # sum beta_j M_j for all j, all batch (batch_size, 2 * hidden_size)
            s_tmp, _ = self.gru(torch.unsqueeze(s[t - 1], 1), torch.unsqueeze(x, 0))
            s[t] = torch.squeeze(s_tmp, dim=1)

        # Finally, we get our probability distributions

        if self.training:  # dropout during training
            chosen_t = torch.zeros(p_len)
            bernoulli = Bernoulli(torch.tensor([self.drop_prob] * self.T))
            while sum(chosen_t) == 0:  # while no time step are chosen, rechoose
                chosen_t = bernoulli.sample()
        else:
            chosen_t = torch.ones(p_len)

        final_p1 = torch.zeros((batch_size, p_len))
        final_p2 = torch.zeros((batch_size, p_len))
        for t in range(self.T):
            if not chosen_t[t]:
                continue

            p1[t] = torch.softmax(torch.einsum('bd,bdn->bn', (s[t], torch.matmul(self.W_6, M))), dim=1)
            s2 = torch.einsum('bn,bdn->bd', (p1[t], M))
            s2 = torch.cat((s[t], s2), dim=1)  # (batch_size, 4 * hidden_size)
            p2[t] = torch.softmax(torch.einsum('bd,bdn->bn', (s2, torch.matmul(self.W_7, M))), dim=1)
            final_p1 += p1[t]
            final_p2 += p2[t]

        final_p1 /= sum(chosen_t)  # normalize our probabilities by how many distributions we summed
        final_p2 /= sum(chosen_t)

        return final_p1.log(), final_p2.log()  # return as log probabilities for their code scaffolding


class CustomEmbedding(nn.Module):
    """Embedding layer used by DCR

    Concatenates the embedding of the word with
    some meta-information about the word.
    POS, NER, IsInQuestion, IsLemmaInQuestion, IsCapitalized
    """

    def __init__(self, word_vectors, hidden_size, drop_prob=0.):
        super(CustomEmbedding, self).__init__()
        self.drop_prob = drop_prob
        self.embed = nn.Embedding.from_pretrained(word_vectors)
        self.proj = nn.Linear(word_vectors.size(1), hidden_size, bias=False)
        self.hwy = HighwayEncoder(2, hidden_size)

    def forward(self, x):
        """
            Embed the word as in Embedding,
            but also append some other information about the word to the vector.

            x is a (batch_size, seq_len, embed_size) Tensor
            note, len here could be the length of the paragraph of the question
        """
        emb = self.embed(x)  # (batch_size, seq_len, embed_size)
        emb = F.dropout(emb, self.drop_prob, self.training)
        emb = self.proj(emb)  # (batch_size, seq_len, hidden_size)
        emb = self.hwy(emb)  # (batch_size, seq_len, hidden_size)
        # TODO add meta-information, remove highway embedding?

        return emb


class RNN_GRUEncoder(nn.Module):
    """
        bidirectional RNN layer with gated recurrent units (GRU).
    """

    def __init__(self, input_size, hidden_size, num_layers, drop_prob=0.):
        super(RNN_GRUEncoder, self).__init__()
        self.drop_prob = drop_prob
        self.rnn = nn.GRU(input_size, hidden_size, num_layers,
                          batch_first=True,
                          bidirectional=True,
                          dropout=drop_prob if num_layers > 1 else 0.)

    def forward(self, x, lengths):
        """
            Let x_t be the t-th word vector.
            r_t = \sigma(W_r x_t + U_r h_{t-1}) # attention over hidden state
            u_t = \sigma(W_u x_t + U_u h_{t-1}) # how much to forget / weight of new hidden state
            h'_t = tanh(W x_t + U (r_t .* h_{t-1})) # next state, .* = element-wise multiplication
            h_t = (1 - u_t) h_{t-1} + u_t h'_t # next state is an interpolation of last one and h', weight is u_t

            h_t, r_t, u_t \in R^d (d = hidden state dimension)
            W_r, W_u, W \in R^(n x d) and U_r, U_u, U \in R^(d x d) are the model parameters

            After doing both directions of the RNN:
            h_t = [h_t (forward) ; h_t (backward)] # concatenate the forward and backward directions at this point
        """
        # Save original padded length for use by pad_packed_sequence
        orig_len = x.size(1)

        # Sort by length and pack sequence for RNN
        lengths, sort_idx = lengths.sort(0, descending=True)
        x = x[sort_idx]  # (batch_size, seq_len, input_size)
        x = pack_padded_sequence(x, lengths.cpu(), batch_first=True)

        # Apply RNN
        x, _ = self.rnn(x)  # (batch_size, seq_len, 2 * hidden_size)

        # Unpack and reverse sort
        x, _ = pad_packed_sequence(x, batch_first=True, total_length=orig_len)
        _, unsort_idx = sort_idx.sort(0)
        x = x[unsort_idx]  # (batch_size, seq_len, 2 * hidden_size)

        # Apply dropout (RNN applies dropout after all but the last layer)
        x = F.dropout(x, self.drop_prob, self.training)  # shape (batch_size, seq_len, 2 * hidden_size)

        return x


class DCRAttention(nn.Module):
    """Attention originally used by DCR.
    """

    def __init__(self, hidden_size, num_layers=1, drop_prob=0.):
        super(DCRAttention, self).__init__()
        self.drop_prob = drop_prob
        self.rnn = nn.GRU(4 * hidden_size, hidden_size, num_layers,
                          batch_first=True,
                          bidirectional=True,
                          dropout=drop_prob if num_layers > 1 else 0.)

    def forward(self, hp, hq, c_mask, q_mask):
        """
            Attention on each p_j (jth word of the context p_i)
            \alpha_jk = hp_j * hq_k
            \beta_j = sum over k in Q of \alpha_jk hq_k
            v_j = [hp_j ; \beta_j]

            v_j \in R^4d

            We then apply a second RNN_GRUEncoder to the v_js
            to get \gamma_j (each should be each to [\gamma_j (forward) ; \gamma_j (backward)])
            for each word.

        """
        batch_size, p_len, _ = hp.size()
        _, q_len, _ = hq.size()

        alpha = torch.bmm(hp, torch.transpose(hq, 1,
                                              2))  # (batch_size x p_len x 2d) x (batch_size x 2d x q_len) = (batch_size x p_len x q_len)

        beta = torch.bmm(alpha,
                         hq)  # batch_size x p_len x q_len) times (batch_size x q_len x 2d) = (batch_size x p_len x 2d)

        V = torch.cat((hp, beta),
                      dim=2)  # (batch_size x p_len x 2d) concat (batch_size x p_len x 2d) = (batch_size, p_len, 4d)

        gammas, _ = self.rnn(V)  # output from rnn is (batch_size x p_len x 2d)

        return gammas


class CandidateLayer(nn.Module):
    """ new, custom layer that chooses a selection of potential chunk candidates
    """

    def __init__(self, num_candidates):
        super(CandidateLayer, self).__init__()
        self.num_candidates = num_candidates

    def forward(self, c, q, c_mask, q_mask, num_candidates):
        """
            Still need to figure out what this layer looks like.
        """

        # return candidates ( a list of tuples of indices i.e. [(3, 5), (3, 6), (4, 6), (11, 16)])
        # each m, n pair should have m < n and signify the range m to n inclusive.
        # might want to format this as a (num_candidates x 2) tensor
        batch_size = c.size()[0]
        r = torch.ones(batch_size, num_candidates, 2, dtype=torch.long)
        r[:, :, 0] = 0
        r[:, :, 1] = 1
        return r  # make sure return value is a Long Tensor!
        # TODO


class ChunkRepresentationLayer(nn.Module):
    """ Create a chunk representation for each candidate chunk
    """

    def __init__(self):
        super(ChunkRepresentationLayer, self).__init__()

    def forward(self, gammas: torch.Tensor, candidates: torch.Tensor, p_enc, q_enc, p_mask, q_mask):
        """
            For each candidate chunk c(m, n):
            we construct \gamma(m, n) = [\gamma_m (forward) ; \gamma_n (backward)]

            gammas (batch_size x p_len x 2d) tensor
            candidates (batch_size x num_candidates x 2) tensor

            candidates is an index into gammas for us to use.

            return chunk_repr, a (batch_size x num_candidates x 2d) tensor)

        """
        batch_size, p_len, t = gammas.size()
        _, num_candidates, _ = candidates.size()
        d = t // 2
        forward_gammas = gammas[:, :, :d]
        backward_gammas = gammas[:, :, d:]
        first_word_idx = candidates[:, :, 0].unsqueeze(-1)  # batch_size x num_candidates x 1
        last_word_idx = candidates[:, :, 1].unsqueeze(-1)  # batch_size x num_candidates x 1

        first_forward_gammas = torch.gather(forward_gammas, 1,
                                            first_word_idx.expand(-1, -1,
                                                                  d))  # batch_size x num_candidates x d
        last_backward_gammas = torch.gather(backward_gammas, 1,
                                            last_word_idx.expand(-1, -1,
                                                                 d))  # batch_size x num_candidates x d
        chunk_repr = torch.cat((first_forward_gammas, last_backward_gammas), dim=-1)  # batch_size x num_candidates x 2d

        return chunk_repr  # (batch_size x num_candidates x 2d) tensor


class RankerLayer(nn.Module):
    """ Rank the candidate chunks with softmax
    """

    def __init__(self):
        super(RankerLayer, self).__init__()

    def forward(self, chunk_repr: torch.Tensor, candidates: torch.Tensor, hq: torch.Tensor, q_mask: torch.Tensor,
                c_mask: torch.Tensor):
        """
            chunk_repr (batch_size x num_candidates x 2d) tensor
            candidates (batch_size x num_candidates x 2) tensor
            hq (batch_size, q_len, 2d) tensor
            q_mask : mask on q, (batch_size x q_len) mask - I think?

            Let b = |Q|
            P[c(m , n)] = softmax(\gamma(m, n) * [hq_b (forward) ; hq_1 (backward)])

            When training, we try to minimize:

            L = - \sum (training examples) log (A | P, Q)
            Where A is the correct answer chunk.

            ONLY train on examples where the correct answer is a candidate chunk!!
        """
        # batch_size, c_len = c_mask.size()
        # p1 = torch.ones(batch_size, c_len)
        # p2 = torch.ones(batch_size, c_len)
        # F.normalize(p1)
        # F.normalize(p2)
        #
        # return torch.log(p1), torch.log(p2)

        batch_size, q_len, t = hq.size()
        d = t // 2
        q_last_indices = get_lens_from_mask(q_mask) - 1  # (batch_size,)
        last_forwards_hq = hq[torch.arange(batch_size), q_last_indices, :d]  # batch_size x d
        first_backwards_hq = hq[:, 0, d:].squeeze(1)
        H = torch.cat((last_forwards_hq, first_backwards_hq), dim=-1).unsqueeze(-1)  # batch_size x 2d x 1
        cos_sim = torch.bmm(chunk_repr,
                            H)  # (batch_size x num_candidates x 2d) x (batch_size x 2d x 1) = (batch_size x num_candidates x 1)
        cos_sim = cos_sim.squeeze(-1)
        sm = F.log_softmax(cos_sim, dim=-1)
        return sm


class Embedding(nn.Module):
    """Embedding layer used by BiDAF, without the character-level component.

    Word-level embeddings are further refined using a 2-layer Highway Encoder
    (see `HighwayEncoder` class for details).

    Args:
        word_vectors (torch.Tensor): Pre-trained word vectors.
        hidden_size (int): Size of hidden activations.
        drop_prob (float): Probability of zero-ing out activations
    """

    def __init__(self, word_vectors, hidden_size, drop_prob):
        super(Embedding, self).__init__()
        self.drop_prob = drop_prob
        self.embed = nn.Embedding.from_pretrained(word_vectors)
        self.proj = nn.Linear(word_vectors.size(1), hidden_size, bias=False)
        self.hwy = HighwayEncoder(2, hidden_size)

    def forward(self, x):
        emb = self.embed(x)  # (batch_size, seq_len, embed_size)
        emb = F.dropout(emb, self.drop_prob, self.training)
        emb = self.proj(emb)  # (batch_size, seq_len, hidden_size)
        emb = self.hwy(emb)  # (batch_size, seq_len, hidden_size)

        return emb


class HighwayEncoder(nn.Module):
    """Encode an input sequence using a highway network.

    Based on the paper:
    "Highway Networks"
    by Rupesh Kumar Srivastava, Klaus Greff, Jürgen Schmidhuber
    (https://arxiv.org/abs/1505.00387).

    Args:
        num_layers (int): Number of layers in the highway encoder.
        hidden_size (int): Size of hidden activations.
    """

    def __init__(self, num_layers, hidden_size):
        super(HighwayEncoder, self).__init__()
        self.transforms = nn.ModuleList([nn.Linear(hidden_size, hidden_size)
                                         for _ in range(num_layers)])
        self.gates = nn.ModuleList([nn.Linear(hidden_size, hidden_size)
                                    for _ in range(num_layers)])

    def forward(self, x):
        for gate, transform in zip(self.gates, self.transforms):
            # Shapes of g, t, and x are all (batch_size, seq_len, hidden_size)
            g = torch.sigmoid(gate(x))
            t = F.relu(transform(x))
            x = g * t + (1 - g) * x

        return x


class RNNEncoder(nn.Module):
    """General-purpose layer for encoding a sequence using a bidirectional RNN.

    Encoded output is the RNN's hidden state at each position, which
    has shape `(batch_size, seq_len, hidden_size * 2)`.

    Args:
        input_size (int): Size of a single timestep in the input.
        hidden_size (int): Size of the RNN hidden state.
        num_layers (int): Number of layers of RNN cells to use.
        drop_prob (float): Probability of zero-ing out activations.
    """

    def __init__(self,
                 input_size,
                 hidden_size,
                 num_layers,
                 drop_prob=0.):
        super(RNNEncoder, self).__init__()
        self.drop_prob = drop_prob
        self.rnn = nn.LSTM(input_size, hidden_size, num_layers,
                           batch_first=True,
                           bidirectional=True,
                           dropout=drop_prob if num_layers > 1 else 0.)

    def forward(self, x, lengths):
        # Save original padded length for use by pad_packed_sequence
        orig_len = x.size(1)

        # Sort by length and pack sequence for RNN
        lengths, sort_idx = lengths.sort(0, descending=True)
        x = x[sort_idx]  # (batch_size, seq_len, input_size)
        x = pack_padded_sequence(x, lengths.cpu(), batch_first=True)

        # Apply RNN
        x, _ = self.rnn(x)  # (batch_size, seq_len, 2 * hidden_size)

        # Unpack and reverse sort
        x, _ = pad_packed_sequence(x, batch_first=True, total_length=orig_len)
        _, unsort_idx = sort_idx.sort(0)
        x = x[unsort_idx]  # (batch_size, seq_len, 2 * hidden_size)

        # Apply dropout (RNN applies dropout after all but the last layer)
        x = F.dropout(x, self.drop_prob, self.training)

        return x


class BiDAFAttention(nn.Module):
    """Bidirectional attention originally used by BiDAF.

    Bidirectional attention computes attention in two directions:
    The context attends to the query and the query attends to the context.
    The output of this layer is the concatenation of [context, c2q_attention,
    context * c2q_attention, context * q2c_attention]. This concatenation allows
    the attention vector at each timestep, along with the embeddings from
    previous layers, to flow through the attention layer to the modeling layer.
    The output has shape (batch_size, context_len, 8 * hidden_size).

    Args:
        hidden_size (int): Size of hidden activations.
        drop_prob (float): Probability of zero-ing out activations.
    """

    def __init__(self, hidden_size, drop_prob=0.1):
        super(BiDAFAttention, self).__init__()
        self.drop_prob = drop_prob
        self.c_weight = nn.Parameter(torch.zeros(hidden_size, 1))
        self.q_weight = nn.Parameter(torch.zeros(hidden_size, 1))
        self.cq_weight = nn.Parameter(torch.zeros(1, 1, hidden_size))
        for weight in (self.c_weight, self.q_weight, self.cq_weight):
            nn.init.xavier_uniform_(weight)
        self.bias = nn.Parameter(torch.zeros(1))

    def forward(self, c, q, c_mask, q_mask):
        batch_size, c_len, _ = c.size()
        q_len = q.size(1)
        s = self.get_similarity_matrix(c, q)  # (batch_size, c_len, q_len)
        c_mask = c_mask.view(batch_size, c_len, 1)  # (batch_size, c_len, 1)
        q_mask = q_mask.view(batch_size, 1, q_len)  # (batch_size, 1, q_len)
        s1 = masked_softmax(s, q_mask, dim=2)  # (batch_size, c_len, q_len)
        s2 = masked_softmax(s, c_mask, dim=1)  # (batch_size, c_len, q_len)

        # (bs, c_len, q_len) x (bs, q_len, hid_size) => (bs, c_len, hid_size)
        a = torch.bmm(s1, q)
        # (bs, c_len, c_len) x (bs, c_len, hid_size) => (bs, c_len, hid_size)
        b = torch.bmm(torch.bmm(s1, s2.transpose(1, 2)), c)

        x = torch.cat([c, a, c * a, c * b], dim=2)  # (bs, c_len, 4 * hid_size)

        return x

    def get_similarity_matrix(self, c, q):
        """Get the "similarity matrix" between context and query (using the
        terminology of the BiDAF paper).

        A naive implementation as described in BiDAF would concatenate the
        three vectors then project the result with a single weight matrix. This
        method is a more memory-efficient implementation of the same operation.

        See Also:
            Equation 1 in https://arxiv.org/abs/1611.01603
        """
        c_len, q_len = c.size(1), q.size(1)
        c = F.dropout(c, self.drop_prob, self.training)  # (bs, c_len, hid_size)
        q = F.dropout(q, self.drop_prob, self.training)  # (bs, q_len, hid_size)

        # Shapes: (batch_size, c_len, q_len)
        s0 = torch.matmul(c, self.c_weight).expand([-1, -1, q_len])
        s1 = torch.matmul(q, self.q_weight).transpose(1, 2) \
            .expand([-1, c_len, -1])
        s2 = torch.matmul(c * self.cq_weight, q.transpose(1, 2))
        s = s0 + s1 + s2 + self.bias

        return s


class BiDAFOutput(nn.Module):
    """Output layer used by BiDAF for question answering.

    Computes a linear transformation of the attention and modeling
    outputs, then takes the softmax of the result to get the start pointer.
    A bidirectional LSTM is then applied the modeling output to produce `mod_2`.
    A second linear+softmax of the attention output and `mod_2` is used
    to get the end pointer.

    Args:
        hidden_size (int): Hidden size used in the BiDAF model.
        drop_prob (float): Probability of zero-ing out activations.
    """

    def __init__(self, hidden_size, drop_prob):
        super(BiDAFOutput, self).__init__()
        self.att_linear_1 = nn.Linear(8 * hidden_size, 1)
        self.mod_linear_1 = nn.Linear(2 * hidden_size, 1)

        self.rnn = RNNEncoder(input_size=2 * hidden_size,
                              hidden_size=hidden_size,
                              num_layers=1,
                              drop_prob=drop_prob)

        self.att_linear_2 = nn.Linear(8 * hidden_size, 1)
        self.mod_linear_2 = nn.Linear(2 * hidden_size, 1)

    def forward(self, att, mod, mask):
        # Shapes: (batch_size, seq_len, 1)
        logits_1 = self.att_linear_1(att) + self.mod_linear_1(mod)
        mod_2 = self.rnn(mod, mask.sum(-1))
        logits_2 = self.att_linear_2(att) + self.mod_linear_2(mod_2)

        # Shapes: (batch_size, seq_len)
        log_p1 = masked_softmax(logits_1.squeeze(), mask, log_softmax=True)
        log_p2 = masked_softmax(logits_2.squeeze(), mask, log_softmax=True)

        return log_p1, log_p2


if __name__ == "__main__":
<<<<<<< HEAD
    test = "MemoryGeneration"
=======
    test = "ContextualEmbedding"
>>>>>>> d3552b7a
    batch_size, num_candidates, d, p_len, q_len, T, drop_prob = 5, 4, 3, 10, 15, 5, 0.4
    if test == "RankerLayer":
        """
                    Ranker Layer:
                    chunk_repr (batch_size x num_candidates x 2d) tensor
                    candidates (batch_size x num_candidates x 2) tensor
                    hq (batch_size, q_len, 2d) tensor
                    q_mask : mask on q, (batch_size x q_len) mask - I think?

                    Let b = |Q|
                    P[c(m , n)] = softmax(\gamma(m, n) * [hq_b (forward) ; hq_1 (backward)])

                    When training, we try to minimize:

                    L = - \sum (training examples) log (A | P, Q)
                    Where A is the correct answer chunk.

                    ONLY train on examples where the correct answer is a candidate chunk!!
                """
        rank = RankerLayer()
        chunk_repr = torch.randn(batch_size, num_candidates, 2 * d)
        candidates = torch.randn(batch_size, num_candidates, 2)
        hq = torch.randn(batch_size, q_len, 2 * d)
        q_mask = torch.ones(batch_size, q_len)
        q_mask[:, 5:] = 0
        q_mask = torch.zeros_like(q_mask) != q_mask
        print(rank(chunk_repr, candidates, hq, q_mask, None))
    elif test == "ChunkRepresentationLayer":
        """
                    For each candidate chunk c(m, n):
                    we construct \gamma(m, n) = [\gamma_m (forward) ; \gamma_n (backward)]

                    gammas (batch_size x p_len x 2d) tensor
                    candidates (batch_size x num_candidates x 2) tensor

                    candidates is an index into gammas for us to use.

                    return chunk_repr, a (batch_size x num_candidates x 2d) tensor)

                """
        crepr = ChunkRepresentationLayer()
        gammas = torch.randn(batch_size, p_len, 2 * d)
        candidates = torch.randint(p_len, size=(batch_size, num_candidates, 2))
        print(crepr(gammas, candidates, None, None, None, None))
    elif test == "DCRAttention":
        datt = DCRAttention(d)
        hp = torch.randn(batch_size, p_len, 2 * d)
        hq = torch.randn(batch_size, q_len, 2 * d)
        print(datt(hp, hq, None, None))
    elif test == "AnswerModule":
        d = 128
        answer = AnswerModule(d, drop_prob, T)
        H_p = torch.randn(batch_size, p_len, 2 * d)
        H_q = torch.randn(batch_size, q_len, 2 * d)
        M = torch.rand(batch_size, 2 * d, p_len)

        log_p1, log_p2 = answer(H_p, H_q, M)
        print(log_p1, log_p2)
    elif test == "MemoryGeneration":
        memGen = MemoryGeneration(hidden_size=128, num_layers=1, drop_prob=.4)
        q_len = 10
        p_len = 30
<<<<<<< HEAD
        H_q = torch.randn(batch_size, q_len, 2*128)
        H_p = torch.randn(batch_size, p_len, 2*128)
        print(memGen(H_p, H_q, p_mask=None, q_mask=None))
=======
        H_q = torch.randn(batch_size, 2 * 128, q_len)
        H_p = torch.randn(batch_size, 2 * 128, p_len)
        print(memGen(H_q, H_p, p_mask=None, q_mask=None))
    elif test == "ContextualEmbedding":
        context = ContextualEmbedding(input_size=d, hidden_size=d, drop_prob=drop_prob, num_layers=2)
        x = torch.randn(batch_size, p_len, d)
        lengths = torch.randint(1, p_len + 1, (batch_size,))
        print(context(x, lengths))
>>>>>>> d3552b7a
<|MERGE_RESOLUTION|>--- conflicted
+++ resolved
@@ -144,14 +144,8 @@
 
     def __init__(self, hidden_size, drop_prob):
         super(DotProductAttention, self).__init__()
-<<<<<<< HEAD
         self.Qkey = nn.Linear(in_features=hidden_size, out_features=hidden_size, bias=True)
         self.P= nn.Linear(in_features=hidden_size, out_features=hidden_size, bias=True)
-=======
-        self.Qkey_weight = nn.Parameter(torch.zeros(hidden_size, hidden_size))
-        self.Qvalue_weight = nn.Parameter(torch.zeros(hidden_size, hidden_size))
-        self.P_weight = nn.Parameter(torch.zeros(hidden_size, hidden_size))
->>>>>>> d3552b7a
         self.attn_drop = nn.Dropout(drop_prob)
 
         nn.init.xavier_uniform_(self.Qkey.weight)
@@ -166,13 +160,7 @@
         Qkey = self.relu(self.Qkey(H_qhat)) # shape (batch_size, q_len, hidden_size)
         # print(P.shape)
         # print(Qkey.shape)
-<<<<<<< HEAD
         C = torch.nn.functional.softmax(torch.matmul(Qkey, torch.transpose(P, 1, 2)), dim=1) # shape (batch_size, q_len, p_len)
-=======
-        Qkey = torch.transpose(Qkey, 1, 2)
-        print(Qkey.shape)
-        C = torch.nn.functional.softmax(torch.matmul(Qkey, P), dim=-1)
->>>>>>> d3552b7a
         return C
 
 
@@ -187,26 +175,11 @@
         self.dropout = nn.Dropout(drop_prob)
         self.f_attn = DotProductAttention(hidden_size, drop_prob)
         # I think this is the right LSTM, but not sure
-<<<<<<< HEAD
-        self.lstm = nn.LSTM(8 * hidden_size, hidden_size, num_layers, batch_first=True, bidirectional=True, dropout=drop_prob if num_layers > 1 else 0.)
+        self.lstm = nn.LSTM(8 * hidden_size, hidden_size, num_layers, batch_first=True, bidirectional=True,
+                            dropout=drop_prob if num_layers > 1 else 0.)
 
         self.Up1 = nn.Linear(in_features=4*hidden_size, out_features=4*hidden_size,bias=True)
         self.Up2 = nn.Linear(in_features=4*hidden_size, out_features=4*hidden_size,bias=True)
-        nn.init.xavier_uniform_(self.Up1.weight)
-        nn.init.xavier_uniform_(self.Up2.weight)
-=======
-        self.lstm = nn.LSTM(8 * hidden_size, hidden_size, num_layers, batch_first=True, bidirectional=True,
-                            dropout=drop_prob if num_layers > 1 else 0.)
-
-        self.Up_weight1 = nn.Parameter(torch.zeros(4 * hidden_size, 4 * hidden_size))
-        self.Up_bias = nn.Parameter(torch.zeros(1))
-
-        self.Up_weight2 = nn.Parameter(torch.zeros(4 * hidden_size, 4 * hidden_size))
-        for weight in (self.Up_weight1, self.Up_weight2):
-            nn.init.xavier_uniform_(weight)
-        self.Up_bias1 = nn.Parameter(torch.zeros(1))
-        self.Up_bias2 = nn.Parameter(torch.zeros(1))
->>>>>>> d3552b7a
         self.relu = nn.ReLU()
 
     def forward(self, H_p, H_q, p_mask, q_mask):
@@ -217,30 +190,18 @@
         # print(H_qhat.shape)
         # print(H_phat.shape)
         # assert ValueError("Done with SANFeedForward")
-        # print(H_qhat.shape, H_phat.shape)
-<<<<<<< HEAD
+
         C = self.dropout(self.f_attn(H_qhat, H_phat)) # (batch_size, q_len, p_len)
 
         # attention from https://arxiv.org/pdf/1706.03762.pdf
-=======
-        C = self.dropout(self.f_attn(H_qhat, H_phat))  # attention from https://arxiv.org/pdf/1706.03762.pdf
->>>>>>> d3552b7a
         # I think that this is just softmax(Q @ K^T / sqrt(d_k)) @ V for query, key, value
         # print("C shape", C.shape)
 
-<<<<<<< HEAD
         q = torch.matmul(torch.transpose(C, 1,2), H_q) # (batch_size, p_len, 2*hidden_size)
         # print("Q shape", q.shape)
         # print(H_p.shape)
 
         U_p = torch.cat((H_p, q), dim=-1) # (batch_size, p_len, 4*hidden_size)
-=======
-        q = torch.matmul(H_q, C)
-        print(q.shape)
-        print(H_p.shape)
-
-        U_p = torch.cat((H_p, q), dim=1)  # (batch_size, 4 * hidden_size, p_len)
->>>>>>> d3552b7a
 
         # print("U_p", U_p.shape)
         U_p1 = self.Up1(U_p)  # (batch_size, p_len, 4*hidden_size)
@@ -256,10 +217,6 @@
         # print(U_phat.shape)
         mask = torch.eye(U_phat.shape[1]).repeat(U_phat.shape[0], 1, 1).bool() 
         U_phat[mask] = 0
-<<<<<<< HEAD
-=======
-        U_phat = U_p @ self.dropout(U_phat)  # apply diag (batch_size, 4*hidden_size, p_len)
->>>>>>> d3552b7a
 
         U_phat = torch.matmul(self.dropout(U_phat), U_p)  #apply diag (batch_size, p_len, hidden_size)
 
@@ -805,11 +762,7 @@
 
 
 if __name__ == "__main__":
-<<<<<<< HEAD
     test = "MemoryGeneration"
-=======
-    test = "ContextualEmbedding"
->>>>>>> d3552b7a
     batch_size, num_candidates, d, p_len, q_len, T, drop_prob = 5, 4, 3, 10, 15, 5, 0.4
     if test == "RankerLayer":
         """
@@ -872,17 +825,11 @@
         memGen = MemoryGeneration(hidden_size=128, num_layers=1, drop_prob=.4)
         q_len = 10
         p_len = 30
-<<<<<<< HEAD
         H_q = torch.randn(batch_size, q_len, 2*128)
         H_p = torch.randn(batch_size, p_len, 2*128)
         print(memGen(H_p, H_q, p_mask=None, q_mask=None))
-=======
-        H_q = torch.randn(batch_size, 2 * 128, q_len)
-        H_p = torch.randn(batch_size, 2 * 128, p_len)
-        print(memGen(H_q, H_p, p_mask=None, q_mask=None))
     elif test == "ContextualEmbedding":
         context = ContextualEmbedding(input_size=d, hidden_size=d, drop_prob=drop_prob, num_layers=2)
         x = torch.randn(batch_size, p_len, d)
         lengths = torch.randint(1, p_len + 1, (batch_size,))
-        print(context(x, lengths))
->>>>>>> d3552b7a
+        print(context(x, lengths))