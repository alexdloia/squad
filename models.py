--- conflicted
+++ resolved
@@ -57,7 +57,7 @@
                                               drop_prob=drop_prob)
 
         self.answer = layers.AnswerModule(hidden_size=hidden_size,
-                                     drop_prob=drop_prob, T=T)
+                                          drop_prob=drop_prob, T=T)
 
     def forward(self, pw_idxs, qw_idxs):
         p_mask = torch.zeros_like(pw_idxs) != pw_idxs  # (batch_size, p_len)
@@ -72,13 +72,8 @@
         E_q = self.ffn_q(
             R_q)  # (batch_size, q_len, 300) -> (batch_size, q_len, hidden_size) FFN(x) = W_2 ReLU(W_1 x + b_1) + b_2
 
-<<<<<<< HEAD
-        H_p = self.context(E_p, p_len)  # (batch_size. 2 * hidden_size, p_len)
-        H_q = self.context(E_q, q_len)  # (batch_size. 2 * hidden_size, q_len)
-=======
-        H_p = self.context(E_p, p_mask)  # (batch_size, p_len, 2 * hidden_size)
-        H_q = self.context(E_q, q_mask)  # (batch_size, q_len, 2 * hidden_size)
->>>>>>> a27f4420
+        H_p = self.context(E_p, p_len)  # (batch_size, p_len, 2 * hidden_size)
+        H_q = self.context(E_q, q_len)  # (batch_size, q_len, 2 * hidden_size)
 
         M = self.memory(H_p, H_q, p_mask,
                         q_mask)  # (batch_size, p_len, 2 * hidden_size)
@@ -117,8 +112,8 @@
         self.hidden_size = hidden_size
         self.num_candidates = num_candidates
         self.lex = layers.LexiconEncoder(word_vectors=word_vectors,
-                                    hidden_size=hidden_size,
-                                    drop_prob=drop_prob)
+                                         hidden_size=hidden_size,
+                                         drop_prob=drop_prob)
 
         self.enc = layers.RNN_GRUEncoder(input_size=hidden_size,
                                          hidden_size=hidden_size,
